--- conflicted
+++ resolved
@@ -228,12 +228,8 @@
                                     &gUNetworkTestCfg[x].devHandle);
             U_PORT_TEST_ASSERT_EQUAL((int32_t) U_ERROR_COMMON_SUCCESS, errorCode);
             if (gUNetworkTestCfg[x].type == U_NETWORK_TYPE_CELL) {
-<<<<<<< HEAD
                 devHandle = gUNetworkTestCfg[x].devHandle;
-=======
-                networkHandle = gUNetworkTestCfg[x].handle;
-                (void)networkHandle; // Will be unused when U_CFG_APP_GNSS_UART > 0
->>>>>>> 1963102b
+                (void)devHandle; // Will be unused when U_CFG_APP_GNSS_UART > 0
             }
         }
     }
